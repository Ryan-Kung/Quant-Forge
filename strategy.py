--- conflicted
+++ resolved
@@ -883,9 +883,6 @@
     return generate_backtest_bokeh(cash)
 
 
-<<<<<<< HEAD
-
-=======
 # Callback to update Strategy Dropdown
 @dash.callback(
     Output("strategy-dropdown", "options"),
@@ -937,235 +934,21 @@
         ]),
     }
     return descriptions.get(indicator_type, "Select an indicator to see its definition.")
->>>>>>> 272bcabb
+
+
+
+
+
+
+# historical_layout = html.Div([
+#     html.H2("Historical Data", className="mt-3"),
+#     html.P("Historical data content will go here.")
+# ])
 
 live_layout = html.Div([
-    html.H2("Live Trading", className="mt-3 mb-4"),
-    
-    #Refresh the table
-    # Add this to your live_layout at the beginning
-    dcc.Interval(
-        id="interval-component",
-        interval=30000,  # 30 seconds in milliseconds
-        n_intervals=0
-    ),
-    # Portfolio Performance Section
-    dbc.Card([
-        dbc.CardHeader(html.H5("Portfolio Performance", className="mb-0")),
-        dbc.CardBody([
-            dbc.Row([
-                # Left column for key metrics
-                dbc.Col([
-                    html.Div([
-                        html.H6("Account Summary", className="mb-3"),
-                        dbc.Row([
-                            dbc.Col(html.Div("Portfolio Value:", className="fw-bold"), width=6),
-                            dbc.Col(html.Div(id="portfolio-value", children="$0.00"), width=6),
-                        ], className="mb-2"),
-                        dbc.Row([
-                            dbc.Col(html.Div("Cash Balance:", className="fw-bold"), width=6),
-                            dbc.Col(html.Div(id="cash-balance", children="$0.00"), width=6),
-                        ], className="mb-2"),
-                        dbc.Row([
-                            dbc.Col(html.Div("Today's P/L:", className="fw-bold"), width=6),
-                            dbc.Col(html.Div(id="daily-pl", children="$0.00"), width=6),
-                        ], className="mb-2"),
-                        dbc.Row([
-                            dbc.Col(html.Div("Total P/L:", className="fw-bold"), width=6),
-                            dbc.Col(html.Div(id="total-pl", children="$0.00"), width=6),
-                        ], className="mb-2"),
-                        html.Hr(),
-                        dbc.Row([
-                            dbc.Col([
-                                dbc.Button(
-                                    [html.I(className="fas fa-sync-alt me-2"), "Refresh Data"],
-                                    id="refresh-portfolio-btn",
-                                    color="secondary",
-                                    size="sm",
-                                    className="w-100"
-                                )
-                            ], width=12)
-                        ])
-                    ], className="p-2")
-                ], md=3),
-                
-                # Right column for chart
-                dbc.Col([
-                    html.Div(
-                        dcc.Graph(
-                            id="portfolio-chart",
-                            figure={
-                                'data': [{
-                                    'x': [],
-                                    'y': [],
-                                    'type': 'line',
-                                    'name': 'Portfolio Value'
-                                }],
-                                'layout': {
-                                    'title': 'Portfolio Performance Over Time',
-                                    'paper_bgcolor': 'rgba(0,0,0,0)',
-                                    'plot_bgcolor': 'rgba(0,0,0,0)',
-                                    'font': {'color': 'white'},
-                                    'xaxis': {'gridcolor': '#444444'},
-                                    'yaxis': {'gridcolor': '#444444'}
-                                }
-                            },
-                            config={'displayModeBar': False}
-                        ),
-                        className="chart-container"
-                    )
-                ], md=9)
-            ])
-        ])
-    ], className="mb-4"),
-        
-    # Strategy Execution Section
-    dbc.Card([
-        dbc.CardHeader(html.H5("Strategy Execution", className="mb-0")),
-        dbc.CardBody([
-            dbc.Row([
-                # Strategy selection dropdown
-                dbc.Col([
-                    dbc.Label("Select Strategy:"),
-                    dcc.Dropdown(
-                        id="live-strategy-dropdown",
-                        options=[],  # Will be populated from the database
-                        placeholder="Choose a strategy to execute",
-                        style={'color': 'black'}
-                    )
-                ], md=4),
-                
-                # Alpaca API configuration
-                dbc.Col([
-                    dbc.Label("Alpaca API Settings:"),
-                    dbc.Row([
-                        dbc.Col(
-                            dbc.Input(id="alpaca-api-key", type="password", placeholder="API Key", className="mb-2"),
-                            width=6
-                        ),
-                        dbc.Col(
-                            dbc.Input(id="alpaca-api-secret", type="password", placeholder="API Secret", className="mb-2"),
-                            width=6
-                        )
-                    ])
-                ], md=4),
-
-                # Symbol Input
-                dbc.Col([
-                    dbc.Label("Symbol:"),
-                    dbc.Input(id="symbol-input", type="text", placeholder="Enter Symbol (e.g., AAPL)", className="mb-2")
-                ], md=4)
-            ], className="mb-3"),
-            
-            # Action buttons
-            dbc.Row([
-                dbc.Col([
-                    dbc.Button(
-                        [html.I(className="fas fa-play me-2"), "Start Trading"],
-                        id="start-trading-btn",
-                        color="success",
-                        className="me-2"
-                    ),
-                    dbc.Button(
-                        [html.I(className="fas fa-stop me-2"), "Stop Trading"],
-                        id="stop-trading-btn",
-                        color="danger",
-                        disabled=True
-                    )
-                ], width="auto"),
-                dbc.Col([
-                    # Trading Status Indicator
-                    html.Div([
-                        html.Span("Status: ", className="me-2"),
-                        html.Span("Inactive", id="trading-status", className="text-warning")
-                    ], className="d-flex align-items-center h-100")
-                ], width="auto"),
-                dbc.Col([
-                    # Last Update Time
-                    html.Div([
-                        html.Span("Last Update: ", className="me-2"),
-                        html.Span("Never", id="last-update-time")
-                    ], className="d-flex align-items-center h-100")
-                ], width="auto")
-            ], className="mb-3"),
-        ])
-    ], className="mb-4"),
-
-    dbc.Card([
-        dbc.CardHeader(html.H5("Trading Log", className="mb-0")),
-        dbc.CardBody([
-            html.Div(id="trading-logs", style={"height": "200px", "overflow": "auto"}),
-            dbc.ButtonGroup([
-                dbc.Button(
-                    [html.I(className="fas fa-sync-alt me-2"), "Refresh Logs"],
-                    id="refresh-logs-btn",
-                    color="secondary",
-                    size="sm",
-                    className="mt-2"
-                ),
-                dbc.Button(
-                    [html.I(className="fas fa-trash me-2"), "Clear Logs"],
-                    id="clear-logs-btn", 
-                    color="danger",
-                    size="sm",
-                    className="mt-2"
-                ),
-            ]),
-        ])
-    ], className="mb-4"),
-
-    # Orders Table Section
-    dbc.Card([
-        dbc.CardHeader(
-            dbc.Row([
-                dbc.Col(html.H5("Recent Orders", className="mb-0"), width="auto"),
-                dbc.Col(
-                    dbc.Button(
-                        [html.I(className="fas fa-sync-alt me-2"), "Refresh"],
-                        id="refresh-orders-btn",
-                        color="link",
-                        size="sm",
-                        className="float-end text-decoration-none"
-                    ),
-                    width="auto",
-                    className="ms-auto"
-                )
-            ])
-        ),
-        dbc.CardBody([
-            html.Div(
-                id="orders-table-container",
-                children=[
-                    dbc.Table(
-                        [
-                       html.Thead(
-                            html.Tr([
-                                html.Th("Symbol"),
-                                html.Th("Side"),
-                                html.Th("Price"),
-                                html.Th("Filled At"),
-                            ])
-                        ),
-                            html.Tbody(id="orders-table-body", children=[
-                                html.Tr([
-                                    html.Td(className="text-center"),
-                                    html.Td("No orders found. Start trading to see orders here.")
-                                ])
-                            ])
-                        ],
-                        bordered=True,
-                        hover=True,
-                        responsive=True,
-                        className="orders-table"
-                    )
-                ]
-            )
-        ])
-    ])
+    html.H2("Live Trading", className="mt-3"),
+    html.P("Live trading content will go here.")
 ])
-
-
-
 
 # Main layout
 app.layout = html.Div([
