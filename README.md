# PIC16B-Mathematical-Trading-Project
```
<<<<<<< HEAD
. . x
x O O
=======
x . x
x O .
>>>>>>> 527873fd
X X O
```<|MERGE_RESOLUTION|>--- conflicted
+++ resolved
@@ -1,11 +1,6 @@
 # PIC16B-Mathematical-Trading-Project
 ```
-<<<<<<< HEAD
 . . x
 x O O
-=======
 x . x
-x O .
->>>>>>> 527873fd
-X X O
 ```